--- conflicted
+++ resolved
@@ -343,7 +343,6 @@
         },
         {
             "name": "doctrine/dbal",
-<<<<<<< HEAD
             "version": "v2.5.11",
             "source": {
                 "type": "git",
@@ -354,18 +353,6 @@
                 "type": "zip",
                 "url": "https://api.github.com/repos/doctrine/dbal/zipball/1b1effbddbdc0f40d1c8f849f44bcddac4f52a48",
                 "reference": "1b1effbddbdc0f40d1c8f849f44bcddac4f52a48",
-=======
-            "version": "v2.5.6",
-            "source": {
-                "type": "git",
-                "url": "https://github.com/doctrine/dbal.git",
-                "reference": "a526d0df58daa8ab6802244bf3227f532e0deb45"
-            },
-            "dist": {
-                "type": "zip",
-                "url": "https://api.github.com/repos/doctrine/dbal/zipball/a526d0df58daa8ab6802244bf3227f532e0deb45",
-                "reference": "a526d0df58daa8ab6802244bf3227f532e0deb45",
->>>>>>> ee8099c2
                 "shasum": ""
             },
             "require": {
@@ -423,7 +410,6 @@
                 "persistence",
                 "queryobject"
             ],
-<<<<<<< HEAD
             "time": "2017-02-04T21:20:13+00:00"
         },
         {
@@ -438,22 +424,6 @@
                 "type": "zip",
                 "url": "https://api.github.com/repos/doctrine/DoctrineBundle/zipball/a01d99bc6c9a6c8a8ace0012690099dd957ce9b9",
                 "reference": "a01d99bc6c9a6c8a8ace0012690099dd957ce9b9",
-=======
-            "time": "2016-12-04 05:53:43"
-        },
-        {
-            "name": "doctrine/doctrine-bundle",
-            "version": "1.6.6",
-            "source": {
-                "type": "git",
-                "url": "https://github.com/doctrine/DoctrineBundle.git",
-                "reference": "0f0c4df366bd1d36d38a27e2f5ff128e118ac969"
-            },
-            "dist": {
-                "type": "zip",
-                "url": "https://api.github.com/repos/doctrine/DoctrineBundle/zipball/0f0c4df366bd1d36d38a27e2f5ff128e118ac969",
-                "reference": "0f0c4df366bd1d36d38a27e2f5ff128e118ac969",
->>>>>>> ee8099c2
                 "shasum": ""
             },
             "require": {
@@ -521,11 +491,7 @@
                 "orm",
                 "persistence"
             ],
-<<<<<<< HEAD
             "time": "2017-01-16T12:01:26+00:00"
-=======
-            "time": "2017-01-07 21:47:22"
->>>>>>> ee8099c2
         },
         {
             "name": "doctrine/doctrine-cache-bundle",
@@ -1446,7 +1412,6 @@
                 "configuration",
                 "distribution"
             ],
-<<<<<<< HEAD
             "time": "2017-01-10T14:58:45+00:00"
         },
         {
@@ -1461,22 +1426,6 @@
                 "type": "zip",
                 "url": "https://api.github.com/repos/sensiolabs/SensioFrameworkExtraBundle/zipball/ed86f6fb1753e76b39ff8b87f527045ca6b97169",
                 "reference": "ed86f6fb1753e76b39ff8b87f527045ca6b97169",
-=======
-            "time": "2017-01-10 14:58:45"
-        },
-        {
-            "name": "sensio/framework-extra-bundle",
-            "version": "v3.0.19",
-            "source": {
-                "type": "git",
-                "url": "https://github.com/sensiolabs/SensioFrameworkExtraBundle.git",
-                "reference": "d57c2f297d17ee82baf8cae0b16dae34a9378784"
-            },
-            "dist": {
-                "type": "zip",
-                "url": "https://api.github.com/repos/sensiolabs/SensioFrameworkExtraBundle/zipball/d57c2f297d17ee82baf8cae0b16dae34a9378784",
-                "reference": "d57c2f297d17ee82baf8cae0b16dae34a9378784",
->>>>>>> ee8099c2
                 "shasum": ""
             },
             "require": {
@@ -1531,11 +1480,7 @@
                 "annotations",
                 "controllers"
             ],
-<<<<<<< HEAD
             "time": "2017-02-02T15:31:23+00:00"
-=======
-            "time": "2017-01-10 19:42:56"
->>>>>>> ee8099c2
         },
         {
             "name": "sensiolabs/security-checker",
@@ -1633,11 +1578,7 @@
                 "mail",
                 "mailer"
             ],
-<<<<<<< HEAD
             "time": "2016-12-29T10:02:40+00:00"
-=======
-            "time": "2016-12-29 10:02:40"
->>>>>>> ee8099c2
         },
         {
             "name": "symfony/monolog-bundle",
@@ -1697,11 +1638,7 @@
                 "log",
                 "logging"
             ],
-<<<<<<< HEAD
             "time": "2017-01-10T20:01:51+00:00"
-=======
-            "time": "2017-01-10 20:01:51"
->>>>>>> ee8099c2
         },
         {
             "name": "symfony/polyfill-apcu",
@@ -2101,7 +2038,6 @@
         },
         {
             "name": "symfony/symfony",
-<<<<<<< HEAD
             "version": "v3.2.3",
             "source": {
                 "type": "git",
@@ -2112,18 +2048,6 @@
                 "type": "zip",
                 "url": "https://api.github.com/repos/symfony/symfony/zipball/6306409b3836ed2936c7b0454f00711d0128748c",
                 "reference": "6306409b3836ed2936c7b0454f00711d0128748c",
-=======
-            "version": "v3.2.2",
-            "source": {
-                "type": "git",
-                "url": "https://github.com/symfony/symfony.git",
-                "reference": "358c59fd21f9db7fdb465d1e07fba822d9e18e9e"
-            },
-            "dist": {
-                "type": "zip",
-                "url": "https://api.github.com/repos/symfony/symfony/zipball/358c59fd21f9db7fdb465d1e07fba822d9e18e9e",
-                "reference": "358c59fd21f9db7fdb465d1e07fba822d9e18e9e",
->>>>>>> ee8099c2
                 "shasum": ""
             },
             "require": {
@@ -2253,11 +2177,7 @@
             "keywords": [
                 "framework"
             ],
-<<<<<<< HEAD
             "time": "2017-02-06T13:15:43+00:00"
-=======
-            "time": "2017-01-12 21:36:55"
->>>>>>> ee8099c2
         },
         {
             "name": "twig/extensions",
@@ -2370,11 +2290,7 @@
             "keywords": [
                 "templating"
             ],
-<<<<<<< HEAD
             "time": "2017-01-11T19:36:15+00:00"
-=======
-            "time": "2017-01-11 19:36:15"
->>>>>>> ee8099c2
         },
         {
             "name": "white-october/pagerfanta-bundle",
@@ -3010,11 +2926,7 @@
                 "testing",
                 "xunit"
             ],
-<<<<<<< HEAD
             "time": "2017-02-06T05:18:07+00:00"
-=======
-            "time": "2016-12-09 02:45:31"
->>>>>>> ee8099c2
         },
         {
             "name": "phpunit/phpunit-mock-objects",
@@ -3134,11 +3046,7 @@
                 "compare",
                 "equality"
             ],
-<<<<<<< HEAD
             "time": "2017-01-29T09:50:25+00:00"
-=======
-            "time": "2016-11-19 09:18:40"
->>>>>>> ee8099c2
         },
         {
             "name": "sebastian/diff",
@@ -3502,7 +3410,6 @@
         },
         {
             "name": "symfony/phpunit-bridge",
-<<<<<<< HEAD
             "version": "v3.2.3",
             "source": {
                 "type": "git",
@@ -3513,18 +3420,6 @@
                 "type": "zip",
                 "url": "https://api.github.com/repos/symfony/phpunit-bridge/zipball/996374975357b569ea319ec1c98c5ca0f7dda610",
                 "reference": "996374975357b569ea319ec1c98c5ca0f7dda610",
-=======
-            "version": "v3.2.2",
-            "source": {
-                "type": "git",
-                "url": "https://github.com/symfony/phpunit-bridge.git",
-                "reference": "d32e4062c3a3dfb95709d2ca6dd89a327ae51c3b"
-            },
-            "dist": {
-                "type": "zip",
-                "url": "https://api.github.com/repos/symfony/phpunit-bridge/zipball/d32e4062c3a3dfb95709d2ca6dd89a327ae51c3b",
-                "reference": "d32e4062c3a3dfb95709d2ca6dd89a327ae51c3b",
->>>>>>> ee8099c2
                 "shasum": ""
             },
             "require": {
@@ -3570,11 +3465,7 @@
             ],
             "description": "Symfony PHPUnit Bridge",
             "homepage": "https://symfony.com",
-<<<<<<< HEAD
             "time": "2017-01-21T17:06:35+00:00"
-=======
-            "time": "2017-01-06 17:19:17"
->>>>>>> ee8099c2
         },
         {
             "name": "webmozart/assert",
