--- conflicted
+++ resolved
@@ -27,11 +27,7 @@
 // something more sophisticated.
 if (isset($_SERVER['HTTP_CLIENT_IP'])
     || isset($_SERVER['HTTP_X_FORWARDED_FOR'])
-<<<<<<< HEAD
-    || !(in_array(@$_SERVER['REMOTE_ADDR'], ['127.0.0.1', 'fe80::1', '::1']) || PHP_SAPI === 'cli-server')
-=======
-    || !(in_array(@$_SERVER['REMOTE_ADDR'], ['127.0.0.1', 'fe80::1', '::1'], true) || php_sapi_name() === 'cli-server')
->>>>>>> 5d7b7ae6
+    || !(in_array(@$_SERVER['REMOTE_ADDR'], ['127.0.0.1', 'fe80::1', '::1'], true) || PHP_SAPI === 'cli-server')
 ) {
     header('HTTP/1.0 403 Forbidden');
     exit('You are not allowed to access this file. Check '.basename(__FILE__).' for more information.');
