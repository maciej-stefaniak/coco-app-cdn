<?php

/*
 * This file is part of the Symfony package.
 *
 * (c) Fabien Potencier <fabien@symfony.com>
 *
 * For the full copyright and license information, please view the LICENSE
 * file that was distributed with this source code.
 */

namespace AppBundle\Command;

use AppBundle\Entity\User;
use AppBundle\Utils\Validator;
use Doctrine\ORM\EntityManagerInterface;
use Symfony\Component\Console\Command\Command;
use Symfony\Component\Console\Input\InputArgument;
use Symfony\Component\Console\Input\InputInterface;
use Symfony\Component\Console\Input\InputOption;
use Symfony\Component\Console\Output\OutputInterface;
use Symfony\Component\Console\Style\SymfonyStyle;
use Symfony\Component\Security\Core\Encoder\UserPasswordEncoderInterface;
use Symfony\Component\Stopwatch\Stopwatch;

/**
 * A console command that creates users and stores them in the database.
 *
 * To use this command, open a terminal window, enter into your project
 * directory and execute the following:
 *
 *     $ php bin/console app:add-user
 *
 * To output detailed information, increase the command verbosity:
 *
 *     $ php bin/console app:add-user -vv
 *
 * See https://symfony.com/doc/current/cookbook/console/console_command.html
 * For more advanced uses, commands can be defined as services too. See
 * https://symfony.com/doc/current/console/commands_as_services.html
 *
 * @author Javier Eguiluz <javier.eguiluz@gmail.com>
 * @author Yonel Ceruto <yonelceruto@gmail.com>
 */
class AddUserCommand extends Command
{
    const MAX_ATTEMPTS = 5;

    private $io;
    private $entityManager;
    private $passwordEncoder;
    private $validator;

    public function __construct(EntityManagerInterface $em, UserPasswordEncoderInterface $encoder, Validator $validator)
    {
        parent::__construct();

        $this->entityManager = $em;
        $this->passwordEncoder = $encoder;
        $this->validator = $validator;
    }

    /**
     * {@inheritdoc}
     */
    protected function configure()
    {
        $this
            // a good practice is to use the 'app:' prefix to group all your custom application commands
            ->setName('app:add-user')
            ->setDescription('Creates users and stores them in the database')
            ->setHelp($this->getCommandHelp())
            // commands can optionally define arguments and/or options (mandatory and optional)
            // see https://symfony.com/doc/current/components/console/console_arguments.html
            ->addArgument('username', InputArgument::OPTIONAL, 'The username of the new user')
            ->addArgument('password', InputArgument::OPTIONAL, 'The plain password of the new user')
            ->addArgument('email', InputArgument::OPTIONAL, 'The email of the new user')
            ->addArgument('full-name', InputArgument::OPTIONAL, 'The full name of the new user')
            ->addOption('admin', null, InputOption::VALUE_NONE, 'If set, the user is created as an administrator')
        ;
    }

    /**
     * This optional method is the first one executed for a command after configure()
     * and is useful to initialize properties based on the input arguments and options.
     */
    protected function initialize(InputInterface $input, OutputInterface $output)
    {
        // SymfonyStyle is an optional feature that Symfony provides so you can
        // apply a consistent look to the commands of your application.
        // See https://symfony.com/doc/current/console/style.html
        $this->io = new SymfonyStyle($input, $output);
    }

    /**
     * This method is executed after initialize() and before execute(). Its purpose
     * is to check if some of the options/arguments are missing and interactively
     * ask the user for those values.
     *
     * This method is completely optional. If you are developing an internal console
     * command, you probably should not implement this method because it requires
     * quite a lot of work. However, if the command is meant to be used by external
     * users, this method is a nice way to fall back and prevent errors.
     */
    protected function interact(InputInterface $input, OutputInterface $output)
    {
        if (null !== $input->getArgument('username') && null !== $input->getArgument('password') && null !== $input->getArgument('email') && null !== $input->getArgument('full-name')) {
            return;
        }

        $this->io->title('Add User Command Interactive Wizard');
        $this->io->text([
            'If you prefer to not use this interactive wizard, provide the',
            'arguments required by this command as follows:',
            '',
            ' $ php bin/console app:add-user username password email@example.com',
            '',
            'Now we\'ll ask you for the value of all the missing command arguments.',
        ]);

        // Ask for the username if it's not defined
        $username = $input->getArgument('username');
        if (null !== $username) {
            $this->io->text(' > <info>Username</info>: '.$username);
        } else {
<<<<<<< HEAD
            $username = $this->io->ask('Username', null, function ($answer) {
                if (empty($answer)) {
                    throw new \RuntimeException('The username cannot be empty');
                }

                return $answer;
            });

=======
            $username = $this->io->ask('Username', null, [$this->validator, 'validateUsername']);
>>>>>>> 5b02ca23
            $input->setArgument('username', $username);
        }

        // Ask for the password if it's not defined
        $password = $input->getArgument('password');
        if (null !== $password) {
            $this->io->text(' > <info>Password</info>: '.str_repeat('*', mb_strlen($password)));
        } else {
<<<<<<< HEAD
            $password = $this->io->askHidden('Password (your type will be hidden)', null, [$this, 'passwordValidator']);
=======
            $password = $this->io->askHidden('Password (your type will be hidden)', null, [$this, 'validatePassword']);
>>>>>>> 5b02ca23
            $input->setArgument('password', $password);
        }

        // Ask for the email if it's not defined
        $email = $input->getArgument('email');
        if (null !== $email) {
            $this->io->text(' > <info>Email</info>: '.$email);
        } else {
<<<<<<< HEAD
            $email = $this->io->ask('Email', null, [$this, 'emailValidator']);
=======
            $email = $this->io->ask('Email', null, [$this->validator, 'validateEmail']);
>>>>>>> 5b02ca23
            $input->setArgument('email', $email);
        }

        // Ask for the full name if it's not defined
        $fullName = $input->getArgument('full-name');
        if (null !== $fullName) {
            $this->io->text(' > <info>Full Name</info>: '.$fullName);
        } else {
<<<<<<< HEAD
            $fullName = $this->io->ask('Full Name', null, [$this, 'fullNameValidator']);
=======
            $fullName = $this->io->ask('Full Name', null, [$this->validator, 'validateFullName']);
>>>>>>> 5b02ca23
            $input->setArgument('full-name', $fullName);
        }
    }

    /**
     * This method is executed after interact() and initialize(). It usually
     * contains the logic to execute to complete this command task.
     */
    protected function execute(InputInterface $input, OutputInterface $output)
    {
        $stopwatch = new Stopwatch();
        $stopwatch->start('add-user-command');

        $username = $input->getArgument('username');
        $plainPassword = $input->getArgument('password');
        $email = $input->getArgument('email');
        $fullName = $input->getArgument('full-name');
        $isAdmin = $input->getOption('admin');

        // make sure to validate the user data is correct
        $this->validateUserData($username, $plainPassword, $email, $fullName);

        // create the user and encode its password
        $user = new User();
        $user->setFullName($fullName);
        $user->setUsername($username);
        $user->setEmail($email);
        $user->setRoles([$isAdmin ? 'ROLE_ADMIN' : 'ROLE_USER']);

        // See https://symfony.com/doc/current/book/security.html#security-encoding-password
        $encodedPassword = $this->passwordEncoder->encodePassword($user, $plainPassword);
        $user->setPassword($encodedPassword);

        $this->entityManager->persist($user);
        $this->entityManager->flush();

        $this->io->success(sprintf('%s was successfully created: %s (%s)', $isAdmin ? 'Administrator user' : 'User', $user->getUsername(), $user->getEmail()));

        $event = $stopwatch->stop('add-user-command');
        if ($output->isVerbose()) {
            $this->io->comment(sprintf('New user database id: %d / Elapsed time: %.2f ms / Consumed memory: %.2f MB', $user->getId(), $event->getDuration(), $event->getMemory() / pow(1024, 2)));
        }
    }

    private function validateUserData($username, $plainPassword, $email, $fullName)
    {
        $userRepository = $this->entityManager->getRepository(User::class);

        // first check if a user with the same username already exists.
        $existingUser = $userRepository->findOneBy(['username' => $username]);

        if (null !== $existingUser) {
            throw new \RuntimeException(sprintf('There is already a user registered with the "%s" username.', $username));
        }

        // validate password and email if is not this input means interactive.
        $this->validator->validatePassword($plainPassword);
        $this->validator->validateEmail($email);
        $this->validator->validateFullName($fullName);

        // check if a user with the same email already exists.
        $existingEmail = $userRepository->findOneBy(['email' => $email]);

        if (null !== $existingEmail) {
            throw new \RuntimeException(sprintf('There is already a user registered with the "%s" email.', $email));
        }
    }

    /**
     * The command help is usually included in the configure() method, but when
     * it's too long, it's better to define a separate method to maintain the
     * code readability.
     */
    private function getCommandHelp()
    {
        return <<<'HELP'
The <info>%command.name%</info> command creates new users and saves them in the database:

  <info>php %command.full_name%</info> <comment>username password email</comment>

By default the command creates regular users. To create administrator users,
add the <comment>--admin</comment> option:

  <info>php %command.full_name%</info> username password email <comment>--admin</comment>

If you omit any of the three required arguments, the command will ask you to
provide the missing values:

  # command will ask you for the email
  <info>php %command.full_name%</info> <comment>username password</comment>

  # command will ask you for the email and password
  <info>php %command.full_name%</info> <comment>username</comment>

  # command will ask you for all arguments
  <info>php %command.full_name%</info>

HELP;
    }
}<|MERGE_RESOLUTION|>--- conflicted
+++ resolved
@@ -123,18 +123,7 @@
         if (null !== $username) {
             $this->io->text(' > <info>Username</info>: '.$username);
         } else {
-<<<<<<< HEAD
-            $username = $this->io->ask('Username', null, function ($answer) {
-                if (empty($answer)) {
-                    throw new \RuntimeException('The username cannot be empty');
-                }
-
-                return $answer;
-            });
-
-=======
             $username = $this->io->ask('Username', null, [$this->validator, 'validateUsername']);
->>>>>>> 5b02ca23
             $input->setArgument('username', $username);
         }
 
@@ -143,11 +132,7 @@
         if (null !== $password) {
             $this->io->text(' > <info>Password</info>: '.str_repeat('*', mb_strlen($password)));
         } else {
-<<<<<<< HEAD
-            $password = $this->io->askHidden('Password (your type will be hidden)', null, [$this, 'passwordValidator']);
-=======
-            $password = $this->io->askHidden('Password (your type will be hidden)', null, [$this, 'validatePassword']);
->>>>>>> 5b02ca23
+            $password = $this->io->askHidden('Password (your type will be hidden)', null, [$this->validator, 'validatePassword']);
             $input->setArgument('password', $password);
         }
 
@@ -156,11 +141,7 @@
         if (null !== $email) {
             $this->io->text(' > <info>Email</info>: '.$email);
         } else {
-<<<<<<< HEAD
-            $email = $this->io->ask('Email', null, [$this, 'emailValidator']);
-=======
             $email = $this->io->ask('Email', null, [$this->validator, 'validateEmail']);
->>>>>>> 5b02ca23
             $input->setArgument('email', $email);
         }
 
@@ -169,11 +150,7 @@
         if (null !== $fullName) {
             $this->io->text(' > <info>Full Name</info>: '.$fullName);
         } else {
-<<<<<<< HEAD
-            $fullName = $this->io->ask('Full Name', null, [$this, 'fullNameValidator']);
-=======
             $fullName = $this->io->ask('Full Name', null, [$this->validator, 'validateFullName']);
->>>>>>> 5b02ca23
             $input->setArgument('full-name', $fullName);
         }
     }
