--- conflicted
+++ resolved
@@ -26,12 +26,9 @@
  */
 class CommentType extends AbstractType
 {
-<<<<<<< HEAD
-=======
     /**
      * {@inheritdoc}
      */
->>>>>>> faff4667
     public function buildForm(FormBuilderInterface $builder, array $options)
     {
         // By default, form fields include the 'required' attribute, which enables
@@ -46,12 +43,9 @@
         ;
     }
 
-<<<<<<< HEAD
-=======
     /**
      * {@inheritdoc}
      */
->>>>>>> faff4667
     public function configureOptions(OptionsResolver $resolver)
     {
         $resolver->setDefaults(array(
@@ -59,12 +53,9 @@
         ));
     }
 
-<<<<<<< HEAD
-=======
     /**
      * {@inheritdoc}
      */
->>>>>>> faff4667
     public function getName()
     {
         // Best Practice: use 'app_' as the prefix of your custom form types names
