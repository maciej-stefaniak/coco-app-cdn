--- conflicted
+++ resolved
@@ -23,12 +23,9 @@
  */
 class PostType extends AbstractType
 {
-<<<<<<< HEAD
-=======
     /**
      * {@inheritdoc}
      */
->>>>>>> faff4667
     public function buildForm(FormBuilderInterface $builder, array $options)
     {
         // For the full reference of options defined by each form field type
@@ -56,12 +53,9 @@
         ;
     }
 
-<<<<<<< HEAD
-=======
     /**
      * {@inheritdoc}
      */
->>>>>>> faff4667
     public function configureOptions(OptionsResolver $resolver)
     {
         $resolver->setDefaults(array(
@@ -69,12 +63,9 @@
         ));
     }
 
-<<<<<<< HEAD
-=======
     /**
      * {@inheritdoc}
      */
->>>>>>> faff4667
     public function getName()
     {
         // Best Practice: use 'app_' as the prefix of your custom form types names
