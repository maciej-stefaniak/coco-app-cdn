--- conflicted
+++ resolved
@@ -118,11 +118,7 @@
             // passed in the event and they can even modify the execution flow, so
             // there's no guarantee that the rest of this controller will be executed.
             // See https://symfony.com/doc/current/components/event_dispatcher.html
-<<<<<<< HEAD
-            $eventDispatcher->dispatch($event, Events::COMMENT_CREATED);
-=======
             $eventDispatcher->dispatch($event);
->>>>>>> 64810255
 
             return $this->redirectToRoute('blog_post', ['slug' => $post->getSlug()]);
         }
