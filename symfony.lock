{
    "dama/doctrine-test-bundle": {
        "version": "4.0",
        "recipe": {
            "repo": "github.com/symfony/recipes-contrib",
            "branch": "master",
            "version": "4.0",
            "ref": "56eaa387b5e48ebcc7c95a893b47dfa1ad51449c"
        },
        "files": [
            "config/packages/test/dama_doctrine_test_bundle.yaml"
        ]
    },
    "dflydev/dot-access-data": {
        "version": "v3.0.1"
    },
    "doctrine/annotations": {
        "version": "1.0",
        "recipe": {
            "repo": "github.com/symfony/recipes",
            "branch": "master",
            "version": "1.0",
            "ref": "a2759dd6123694c8d901d0ec80006e044c2e6457"
        },
        "files": [
            "config/routes/annotations.yaml"
        ]
    },
    "doctrine/cache": {
        "version": "2.1.1"
    },
    "doctrine/collections": {
        "version": "1.6.8"
    },
    "doctrine/common": {
        "version": "3.2.0"
    },
    "doctrine/data-fixtures": {
        "version": "1.5.1"
    },
    "doctrine/dbal": {
        "version": "3.2.0"
    },
    "doctrine/deprecations": {
        "version": "v0.5.3"
    },
    "doctrine/doctrine-bundle": {
        "version": "2.4",
        "recipe": {
            "repo": "github.com/symfony/recipes",
            "branch": "master",
            "version": "2.4",
            "ref": "032f52ed50a27762b78ca6a2aaf432958c473553"
        },
        "files": [
            "config/packages/doctrine.yaml",
            "config/packages/test/doctrine.yaml",
            "config/packages/prod/doctrine.yaml",
            "src/Repository/.gitignore",
            "src/Entity/.gitignore"
        ]
    },
    "doctrine/doctrine-fixtures-bundle": {
        "version": "3.4",
        "recipe": {
            "repo": "github.com/symfony/recipes",
            "branch": "master",
            "version": "3.0",
            "ref": "1f5514cfa15b947298df4d771e694e578d4c204d"
        },
        "files": [
            "src/DataFixtures/AppFixtures.php"
        ]
    },
    "doctrine/doctrine-migrations-bundle": {
        "version": "3.1",
        "recipe": {
            "repo": "github.com/symfony/recipes",
            "branch": "master",
            "version": "3.1",
            "ref": "ee609429c9ee23e22d6fa5728211768f51ed2818"
        },
        "files": [
            "config/packages/doctrine_migrations.yaml",
            "migrations/.gitignore"
        ]
    },
    "doctrine/event-manager": {
        "version": "1.1.1"
    },
    "doctrine/inflector": {
        "version": "2.0.4"
    },
    "doctrine/instantiator": {
        "version": "1.4.0"
    },
    "doctrine/lexer": {
        "version": "1.2.1"
    },
    "doctrine/migrations": {
        "version": "3.3.2"
    },
    "doctrine/orm": {
        "version": "2.10.2"
    },
    "doctrine/persistence": {
        "version": "2.2.3"
    },
    "doctrine/sql-formatter": {
        "version": "1.1.2"
    },
    "egulias/email-validator": {
        "version": "3.1.2"
    },
    "friendsofphp/proxy-manager-lts": {
        "version": "v1.0.5"
    },
    "jms/metadata": {
        "version": "2.6.1"
    },
    "laminas/laminas-code": {
        "version": "4.4.3"
    },
    "league/commonmark": {
        "version": "2.1.0"
    },
    "league/config": {
        "version": "v1.1.1"
    },
    "league/uri": {
        "version": "6.5.0"
    },
    "league/uri-interfaces": {
        "version": "2.3.0"
    },
    "masterminds/html5": {
        "version": "2.7.5"
    },
    "monolog/monolog": {
        "version": "2.3.5"
    },
    "nette/schema": {
        "version": "v1.2.2"
    },
    "nette/utils": {
        "version": "v3.2.6"
    },
    "nikic/php-parser": {
        "version": "v4.13.2"
    },
    "phpstan/phpstan": {
        "version": "1.2.0"
    },
    "psr/cache": {
        "version": "3.0.0"
    },
    "psr/container": {
        "version": "2.0.2"
    },
    "psr/event-dispatcher": {
        "version": "1.0.0"
    },
    "psr/http-message": {
        "version": "1.0.1"
    },
    "psr/log": {
        "version": "1.1.4"
    },
    "sensio/framework-extra-bundle": {
        "version": "5.2",
        "recipe": {
            "repo": "github.com/symfony/recipes",
            "branch": "master",
            "version": "5.2",
            "ref": "fb7e19da7f013d0d422fa9bce16f5c510e27609b"
        },
        "files": [
            "config/packages/sensio_framework_extra.yaml"
        ]
    },
    "symfony/apache-pack": {
        "version": "1.0",
        "recipe": {
            "repo": "github.com/symfony/recipes-contrib",
            "branch": "master",
            "version": "1.0",
            "ref": "9d254a22efca7264203eea98b866f16f944b2f09"
        },
        "files": [
            "public/.htaccess"
        ]
    },
    "symfony/asset": {
        "version": "v6.0.0"
    },
    "symfony/browser-kit": {
        "version": "v6.0.0"
    },
    "symfony/cache": {
        "version": "v6.0.0"
    },
    "symfony/cache-contracts": {
        "version": "v3.0.0"
    },
    "symfony/config": {
        "version": "v6.0.0"
    },
    "symfony/console": {
        "version": "5.3",
        "recipe": {
            "repo": "github.com/symfony/recipes",
            "branch": "master",
            "version": "5.3",
            "ref": "da0c8be8157600ad34f10ff0c9cc91232522e047"
        },
        "files": [
            "bin/console"
        ]
    },
    "symfony/css-selector": {
        "version": "v6.0.0"
    },
    "symfony/debug-bundle": {
        "version": "4.1",
        "recipe": {
            "repo": "github.com/symfony/recipes",
            "branch": "master",
            "version": "4.1",
            "ref": "0ce7a032d344fb7b661cd25d31914cd703ad445b"
        },
        "files": [
            "config/packages/dev/debug.yaml"
        ]
    },
    "symfony/dependency-injection": {
        "version": "v6.0.0"
    },
    "symfony/deprecation-contracts": {
        "version": "v3.0.0"
    },
    "symfony/doctrine-bridge": {
        "version": "v6.0.0"
    },
    "symfony/dom-crawler": {
        "version": "v6.0.0"
    },
    "symfony/dotenv": {
        "version": "v6.0.0"
    },
    "symfony/error-handler": {
        "version": "v6.0.0"
    },
    "symfony/event-dispatcher": {
        "version": "v6.0.0"
    },
    "symfony/event-dispatcher-contracts": {
        "version": "v3.0.0"
    },
    "symfony/expression-language": {
        "version": "v6.0.0"
    },
    "symfony/filesystem": {
        "version": "v6.0.0"
    },
    "symfony/finder": {
        "version": "v6.0.0"
    },
    "symfony/flex": {
        "version": "1.0",
        "recipe": {
            "repo": "github.com/symfony/recipes",
            "branch": "master",
            "version": "1.0",
            "ref": "c0eeb50665f0f77226616b6038a9b06c03752d8e"
        },
        "files": [
            ".env"
        ]
    },
    "symfony/form": {
        "version": "v6.0.0"
    },
    "symfony/framework-bundle": {
        "version": "5.4",
        "recipe": {
            "repo": "github.com/symfony/recipes",
            "branch": "master",
            "version": "5.4",
            "ref": "d4131812e20853626928e73d3effef44014944c0"
        },
        "files": [
            "config/services.yaml",
            "config/routes/framework.yaml",
            "config/preload.php",
            "config/packages/cache.yaml",
            "config/packages/framework.yaml",
            "public/index.php",
            "src/Kernel.php",
            "src/Controller/.gitignore"
        ]
    },
<<<<<<< HEAD
=======
    "symfony/html-sanitizer": {
        "version": "v6.1.0-BETA2"
    },
    "symfony/http-client": {
        "version": "v6.1.0-BETA2"
    },
    "symfony/http-client-contracts": {
        "version": "v3.0.1"
    },
>>>>>>> 096896f4
    "symfony/http-foundation": {
        "version": "v6.0.0"
    },
    "symfony/http-kernel": {
        "version": "v6.0.0"
    },
    "symfony/intl": {
        "version": "v6.0.0"
    },
    "symfony/mailer": {
        "version": "5.4",
        "recipe": {
            "repo": "github.com/symfony/recipes",
            "branch": "master",
            "version": "4.3",
            "ref": "bbfc7e27257d3a3f12a6fb0a42540a42d9623a37"
        },
        "files": [
            "config/packages/mailer.yaml"
        ]
    },
    "symfony/maker-bundle": {
        "version": "1.0",
        "recipe": {
            "repo": "github.com/symfony/recipes",
            "branch": "master",
            "version": "1.0",
            "ref": "fadbfe33303a76e25cb63401050439aa9b1a9c7f"
        }
    },
    "symfony/mime": {
        "version": "v6.0.0"
    },
    "symfony/monolog-bridge": {
        "version": "v6.0.0"
    },
    "symfony/monolog-bundle": {
        "version": "3.7",
        "recipe": {
            "repo": "github.com/symfony/recipes",
            "branch": "master",
            "version": "3.7",
            "ref": "a7bace7dbc5a7ed5608dbe2165e0774c87175fe6"
        },
        "files": [
            "config/packages/test/monolog.yaml",
            "config/packages/prod/monolog.yaml",
            "config/packages/prod/deprecations.yaml",
            "config/packages/dev/monolog.yaml"
        ]
    },
    "symfony/options-resolver": {
        "version": "v6.0.0"
    },
    "symfony/password-hasher": {
        "version": "v6.0.0"
    },
    "symfony/phpunit-bridge": {
        "version": "5.4",
        "recipe": {
            "repo": "github.com/symfony/recipes",
            "branch": "master",
            "version": "5.3",
            "ref": "97cb3dc7b0f39c7cfc4b7553504c9d7b7795de96"
        },
        "files": [
            ".env.test",
            "bin/phpunit",
            "phpunit.xml.dist",
            "tests/bootstrap.php"
        ]
    },
    "symfony/polyfill-ctype": {
        "version": "v1.23.0"
    },
    "symfony/polyfill-intl-grapheme": {
        "version": "v1.23.1"
    },
    "symfony/polyfill-intl-icu": {
        "version": "v1.23.0"
    },
    "symfony/polyfill-intl-idn": {
        "version": "v1.23.0"
    },
    "symfony/polyfill-intl-messageformatter": {
        "version": "v1.23.0"
    },
    "symfony/polyfill-intl-normalizer": {
        "version": "v1.23.0"
    },
    "symfony/polyfill-mbstring": {
        "version": "v1.23.1"
    },
    "symfony/property-access": {
        "version": "v6.0.0"
    },
    "symfony/property-info": {
        "version": "v6.0.0"
    },
    "symfony/routing": {
        "version": "6.0",
        "recipe": {
            "repo": "github.com/symfony/recipes",
            "branch": "master",
            "version": "6.0",
            "ref": "ab9ad892b7bba7ac584f6dc2ccdb659d358c63c5"
        },
        "files": [
            "config/packages/routing.yaml",
            "config/routes.yaml"
        ]
    },
    "symfony/runtime": {
        "version": "v6.0.0"
    },
    "symfony/security-bundle": {
        "version": "5.4",
        "recipe": {
            "repo": "github.com/symfony/recipes",
            "branch": "master",
            "version": "5.3",
            "ref": "3307d76caa2d12fb10ade57975beb3d8975df396"
        },
        "files": [
            "config/packages/security.yaml"
        ]
    },
    "symfony/security-core": {
        "version": "v6.0.0"
    },
    "symfony/security-csrf": {
        "version": "v6.0.0"
    },
    "symfony/security-http": {
        "version": "v6.0.0"
    },
    "symfony/service-contracts": {
        "version": "v3.0.0"
    },
    "symfony/stopwatch": {
        "version": "v6.0.0"
    },
    "symfony/string": {
        "version": "v6.0.0"
    },
    "symfony/translation": {
        "version": "5.3",
        "recipe": {
            "repo": "github.com/symfony/recipes",
            "branch": "master",
            "version": "5.3",
            "ref": "da64f5a2b6d96f5dc24914517c0350a5f91dee43"
        },
        "files": [
            "config/packages/translation.yaml",
            "translations/.gitignore"
        ]
    },
    "symfony/translation-contracts": {
        "version": "v3.0.0"
    },
    "symfony/twig-bridge": {
        "version": "v6.0.0"
    },
    "symfony/twig-bundle": {
        "version": "6.0",
        "recipe": {
            "repo": "github.com/symfony/recipes",
            "branch": "master",
            "version": "5.4",
            "ref": "bffbb8f1a849736e64006735afae730cb428b6ff"
        },
        "files": [
            "config/packages/twig.yaml",
            "templates/base.html.twig"
        ]
    },
    "symfony/validator": {
        "version": "5.4",
        "recipe": {
            "repo": "github.com/symfony/recipes",
            "branch": "master",
            "version": "4.3",
            "ref": "3eb8df139ec05414489d55b97603c5f6ca0c44cb"
        },
        "files": [
            "config/packages/validator.yaml",
            "config/packages/test/validator.yaml"
        ]
    },
    "symfony/var-dumper": {
        "version": "v6.0.0"
    },
    "symfony/var-exporter": {
        "version": "v6.0.0"
    },
    "symfony/web-profiler-bundle": {
        "version": "3.3",
        "recipe": {
            "repo": "github.com/symfony/recipes",
            "branch": "master",
            "version": "3.3",
            "ref": "6bdfa1a95f6b2e677ab985cd1af2eae35d62e0f6"
        },
        "files": [
            "config/packages/dev/web_profiler.yaml",
            "config/packages/test/web_profiler.yaml",
            "config/routes/dev/web_profiler.yaml"
        ]
    },
    "symfony/webpack-encore-bundle": {
        "version": "1.12",
        "recipe": {
            "repo": "github.com/symfony/recipes",
            "branch": "master",
            "version": "1.9",
            "ref": "0f274572ea315eb3b5884518a50ca43f211b4534"
        },
        "files": [
            "assets/styles/app.css",
            "assets/controllers.json",
            "assets/controllers/hello_controller.js",
            "assets/app.js",
            "assets/bootstrap.js",
            "config/packages/webpack_encore.yaml",
            "config/packages/test/webpack_encore.yaml",
            "config/packages/prod/webpack_encore.yaml",
            "config/packages/assets.yaml",
            "package.json",
            "webpack.config.js"
        ]
    },
    "symfony/yaml": {
        "version": "v6.0.0"
    },
    "twig/extra-bundle": {
        "version": "v3.3.4"
    },
    "twig/intl-extra": {
        "version": "v3.3.4"
    },
    "twig/markdown-extra": {
        "version": "v3.3.4"
    },
    "twig/twig": {
        "version": "v3.3.4"
    },
    "vich/uploader-bundle": {
        "version": "1.19",
        "recipe": {
            "repo": "github.com/symfony/recipes-contrib",
            "branch": "main",
            "version": "1.7",
            "ref": "c4f5755b37fb65b9c6a3cbdae91205c15a137ed4"
        },
        "files": [
            "config/packages/vich_uploader.yaml"
        ]
    }
}<|MERGE_RESOLUTION|>--- conflicted
+++ resolved
@@ -299,18 +299,6 @@
             "src/Controller/.gitignore"
         ]
     },
-<<<<<<< HEAD
-=======
-    "symfony/html-sanitizer": {
-        "version": "v6.1.0-BETA2"
-    },
-    "symfony/http-client": {
-        "version": "v6.1.0-BETA2"
-    },
-    "symfony/http-client-contracts": {
-        "version": "v3.0.1"
-    },
->>>>>>> 096896f4
     "symfony/http-foundation": {
         "version": "v6.0.0"
     },
