--- conflicted
+++ resolved
@@ -1,112 +1,105 @@
 {
-    "name": "symfony/symfony-demo",
-    "license": "MIT",
-    "type": "project",
-    "description": "Symfony Demo Application",
-    "minimum-stability": "stable",
-    "prefer-stable": true,
-    "replace": {
-        "symfony/polyfill-php72": "*",
-        "symfony/polyfill-php73": "*",
-        "symfony/polyfill-php74": "*",
-        "symfony/polyfill-php80": "*",
-        "symfony/polyfill-php81": "*"
+  "name": "symfony/symfony-demo",
+  "license": "MIT",
+  "type": "project",
+  "description": "Symfony Demo Application",
+  "minimum-stability": "stable",
+  "prefer-stable": true,
+  "replace": {
+    "symfony/polyfill-php72": "*",
+    "symfony/polyfill-php73": "*",
+    "symfony/polyfill-php74": "*",
+    "symfony/polyfill-php80": "*",
+    "symfony/polyfill-php81": "*"
+  },
+  "require": {
+    "php": ">=8.1",
+    "ext-pdo_sqlite": "*",
+    "doctrine/dbal": "^3.1",
+    "doctrine/doctrine-bundle": "^2.5",
+    "doctrine/doctrine-migrations-bundle": "^3.0",
+    "doctrine/orm": "^2.10",
+    "league/commonmark": "^2.1",
+    "sensio/framework-extra-bundle": "^6.2",
+    "symfony/apache-pack": "^1.0",
+    "symfony/asset": "6.0.*",
+    "symfony/console": "^6.0",
+    "symfony/dotenv": "^6.0",
+    "symfony/expression-language": "^6.0",
+    "symfony/flex": "^2.0",
+    "symfony/form": "^6.1",
+    "symfony/framework-bundle": "^6.1",
+    "symfony/html-sanitizer": "^6.1",
+    "symfony/http-client": "^6.1",
+    "symfony/intl": "^6.1",
+    "symfony/mailer": "^6.1",
+    "symfony/monolog-bundle": "^3.7",
+    "symfony/polyfill-intl-messageformatter": "^1.12",
+    "symfony/runtime": "^6.1",
+    "symfony/security-bundle": "^6.1",
+    "symfony/string": "^6.1",
+    "symfony/translation": "^6.1",
+    "symfony/twig-bundle": "^6.1",
+    "symfony/validator": "^6.1",
+    "symfony/webpack-encore-bundle": "^1.13",
+    "symfony/yaml": "^6.1",
+    "twig/extra-bundle": "^3.3",
+    "twig/intl-extra": "^3.3",
+    "twig/markdown-extra": "^3.3",
+    "vich/uploader-bundle": "^1.19"
+  },
+  "require-dev": {
+    "dama/doctrine-test-bundle": "^7.0",
+    "doctrine/doctrine-fixtures-bundle": "^3.4",
+    "phpstan/phpstan": "^1.2",
+    "symfony/browser-kit": "^6.1",
+    "symfony/css-selector": "^6.1",
+    "symfony/debug-bundle": "^6.1",
+    "symfony/maker-bundle": "^1.36",
+    "symfony/phpunit-bridge": "^6.1",
+    "symfony/stopwatch": "^6.1",
+    "symfony/web-profiler-bundle": "^6.1"
+  },
+  "config": {
+    "platform": {
+      "php": "8.1.0"
     },
-    "require": {
-        "php": ">=8.1",
-        "ext-pdo_sqlite": "*",
-        "doctrine/dbal": "^3.1",
-        "doctrine/doctrine-bundle": "^2.5",
-        "doctrine/doctrine-migrations-bundle": "^3.0",
-        "doctrine/orm": "^2.10",
-        "league/commonmark": "^2.1",
-        "sensio/framework-extra-bundle": "^6.2",
-        "symfony/apache-pack": "^1.0",
-<<<<<<< HEAD
-        "symfony/asset": "6.0.*",
-        "symfony/console": "^6.0",
-        "symfony/dotenv": "^6.0",
-        "symfony/expression-language": "^6.0",
-=======
-        "symfony/asset": "^6.1",
-        "symfony/console": "^6.1",
-        "symfony/dotenv": "^6.1",
-        "symfony/expression-language": "^6.1",
->>>>>>> 096896f4
-        "symfony/flex": "^2.0",
-        "symfony/form": "^6.1",
-        "symfony/framework-bundle": "^6.1",
-        "symfony/html-sanitizer": "^6.1",
-        "symfony/http-client": "^6.1",
-        "symfony/intl": "^6.1",
-        "symfony/mailer": "^6.1",
-        "symfony/monolog-bundle": "^3.7",
-        "symfony/polyfill-intl-messageformatter": "^1.12",
-        "symfony/runtime": "^6.1",
-        "symfony/security-bundle": "^6.1",
-        "symfony/string": "^6.1",
-        "symfony/translation": "^6.1",
-        "symfony/twig-bundle": "^6.1",
-        "symfony/validator": "^6.1",
-        "symfony/webpack-encore-bundle": "^1.13",
-        "symfony/yaml": "^6.1",
-        "twig/extra-bundle": "^3.3",
-        "twig/intl-extra": "^3.3",
-        "twig/markdown-extra": "^3.3",
-        "vich/uploader-bundle": "^1.19"
+    "preferred-install": {
+      "*": "dist"
     },
-    "require-dev": {
-        "dama/doctrine-test-bundle": "^7.0",
-        "doctrine/doctrine-fixtures-bundle": "^3.4",
-        "phpstan/phpstan": "^1.2",
-        "symfony/browser-kit": "^6.1",
-        "symfony/css-selector": "^6.1",
-        "symfony/debug-bundle": "^6.1",
-        "symfony/maker-bundle": "^1.36",
-        "symfony/phpunit-bridge": "^6.1",
-        "symfony/stopwatch": "^6.1",
-        "symfony/web-profiler-bundle": "^6.1"
+    "sort-packages": true,
+    "allow-plugins": {
+      "composer/package-versions-deprecated": true,
+      "symfony/flex": true,
+      "symfony/runtime": true
+    }
+  },
+  "autoload": {
+    "psr-4": {
+      "App\\": "src/"
+    }
+  },
+  "autoload-dev": {
+    "psr-4": {
+      "App\\Tests\\": "tests/"
+    }
+  },
+  "scripts": {
+    "auto-scripts": {
+      "cache:clear": "symfony-cmd",
+      "assets:install %PUBLIC_DIR%": "symfony-cmd"
     },
-    "config": {
-        "platform": {
-            "php": "8.1.0"
-        },
-        "preferred-install": {
-            "*": "dist"
-        },
-        "sort-packages": true,
-        "allow-plugins": {
-            "composer/package-versions-deprecated": true,
-            "symfony/flex": true,
-            "symfony/runtime": true
-        }
-    },
-    "autoload": {
-        "psr-4": {
-            "App\\": "src/"
-        }
-    },
-    "autoload-dev": {
-        "psr-4": {
-            "App\\Tests\\": "tests/"
-        }
-    },
-    "scripts": {
-        "auto-scripts": {
-            "cache:clear": "symfony-cmd",
-            "assets:install %PUBLIC_DIR%": "symfony-cmd"
-        },
-        "post-install-cmd": [
-            "@auto-scripts"
-        ],
-        "post-update-cmd": [
-            "@auto-scripts"
-        ]
-    },
-    "extra": {
-        "symfony": {
-            "allow-contrib": true,
-            "require": "6.1.*"
-        }
+    "post-install-cmd": [
+      "@auto-scripts"
+    ],
+    "post-update-cmd": [
+      "@auto-scripts"
+    ]
+  },
+  "extra": {
+    "symfony": {
+      "allow-contrib": true,
+      "require": "6.1.*"
     }
+  }
 }