--- conflicted
+++ resolved
@@ -15,9 +15,6 @@
     Symfony\WebpackEncoreBundle\WebpackEncoreBundle::class => ['all' => true],
     Symfony\Bundle\MakerBundle\MakerBundle::class => ['dev' => true],
     Twig\Extra\TwigExtraBundle\TwigExtraBundle::class => ['all' => true],
-<<<<<<< HEAD
-    HtmlSanitizer\Bundle\HtmlSanitizerBundle::class => ['all' => true],
+    #HtmlSanitizer\Bundle\HtmlSanitizerBundle::class => ['all' => true],
     Vich\UploaderBundle\VichUploaderBundle::class => ['all' => true],
-=======
->>>>>>> 096896f4
 ];